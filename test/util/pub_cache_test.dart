import 'dart:io';

@Timeout(Duration(seconds: 600))
import 'package:dshell/dshell.dart' hide equals;
import 'package:dshell/src/util/pub_cache.dart';
import 'package:test/test.dart';

void main() {
  test('PubCache', () {
    PubCache.reset();
    Env.reset();

    /// we don't necessarily have a HOME env in the test environment.
<<<<<<< HEAD
    setEnv('HOME', join('/home'));
=======
    setEnv('HOME',join(Platform.pathSeparator, 'home'));
>>>>>>> 795bc779
    if (Platform.isWindows) {
      expect(PubCache().binPath,
          equals(join(env('LocalAppData'), 'Pub', 'Cache', 'bin').toLowerCase()));
    } else {
      expect(
          PubCache().binPath, equals(join(env('HOME'), '.pub-cache', 'bin')));
    }
  }, skip: false);

  test('PubCache - from ENV', () {
    PubCache.reset();
<<<<<<< HEAD
    Env.reset();

=======
>>>>>>> 795bc779
    /// we don't necessarily have a HOME env in the test environment.
    setEnv('HOME', join('/home'));
    setEnv('PUB_CACHE', join(Platform.pathSeparator, 'test_cache'));
    if (Platform.isWindows) {
      expect(PubCache().binPath,
          equals(join(r'c:\test_cache', 'bin').toLowerCase()));
    } else {
      expect(PubCache().binPath,
          equals(join(Platform.pathSeparator, 'test_cache', 'bin')));
    }
  }, skip: false);
}<|MERGE_RESOLUTION|>--- conflicted
+++ resolved
@@ -11,11 +11,7 @@
     Env.reset();
 
     /// we don't necessarily have a HOME env in the test environment.
-<<<<<<< HEAD
     setEnv('HOME', join('/home'));
-=======
-    setEnv('HOME',join(Platform.pathSeparator, 'home'));
->>>>>>> 795bc779
     if (Platform.isWindows) {
       expect(PubCache().binPath,
           equals(join(env('LocalAppData'), 'Pub', 'Cache', 'bin').toLowerCase()));
@@ -27,11 +23,8 @@
 
   test('PubCache - from ENV', () {
     PubCache.reset();
-<<<<<<< HEAD
     Env.reset();
 
-=======
->>>>>>> 795bc779
     /// we don't necessarily have a HOME env in the test environment.
     setEnv('HOME', join('/home'));
     setEnv('PUB_CACHE', join(Platform.pathSeparator, 'test_cache'));
