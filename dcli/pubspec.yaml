name: dcli
version: 1.31.2
homepage: https://dcli.onepub.dev
documentation: https://dcli.onepub.dev
description: Dart console SDK - write console (cli) apps/scripts using dart.
repository: https://github.com/onepub-dev/dcli
environment: 
  sdk: '>=2.16.0 <3.0.0'
dependencies: 
  archive: ^3.0.0
  args: ^2.0.0
  async: ^2.5.0
  chunked_stream: ^1.4.1
  collection: ^1.15.0
  convert: ^3.0.1
  crypto: ^3.0.0
  csv: ^5.0.1
  dart_console: ^1.0.0
  dcli_core: ^1.31.2
  equatable: ^2.0.0
  ffi: ^1.1.1
  file: ^6.1.0
  glob: ^2.0.0
  ini: ^2.1.0
  logging: ^1.0.2
  meta: ^1.3.0
  mime: ^1.0.1
  path: ^1.8.0
  posix: ^3.1.0
  pub_semver: ^2.0.0
<<<<<<< HEAD
  pubspec: ^2.3.0
=======
  pubspec: ^2.2.0
>>>>>>> c9b15d20
  scope: ^2.2.1
  settings_yaml: ^3.3.1
  stacktrace_impl: ^2.3.0
  system_info2: ^2.0.3
  uuid: ^3.0.0
  validators2: ^3.0.0
  win32: ^2.6.1
  yaml: ^3.0.0
dev_dependencies: 
  hex: ^0.2.0
  lint_hard: ^1.0.0
  mocktail: ^0.2.0
  test: ^1.0.0
executables: 
  dcli: dcli
  dcli_complete: dcli_complete
  dcli_install: dcli_install
  dshell_upgrade: dshell_upgrade
platforms: 
  linux: null
  macos: null
  windows: null<|MERGE_RESOLUTION|>--- conflicted
+++ resolved
@@ -28,11 +28,7 @@
   path: ^1.8.0
   posix: ^3.1.0
   pub_semver: ^2.0.0
-<<<<<<< HEAD
   pubspec: ^2.3.0
-=======
-  pubspec: ^2.2.0
->>>>>>> c9b15d20
   scope: ^2.2.1
   settings_yaml: ^3.3.1
   stacktrace_impl: ^2.3.0
