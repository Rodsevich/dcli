--- conflicted
+++ resolved
@@ -6,13 +6,10 @@
 repository: https://github.com/noojee/dcli
 environment: 
   sdk: '>=2.16.0 <3.0.0'
-<<<<<<< HEAD
 platforms: 
   linux:
   macos:
-  winows:
-=======
->>>>>>> 72ff89be
+  windows:
 dependencies: 
   archive: ^3.0.0
   args: ^2.0.0
