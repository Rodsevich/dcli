#! /usr/bin/env dcli

import 'dart:io';
<<<<<<< HEAD

=======
>>>>>>> 6a292b62
import 'package:dcli/dcli.dart';

void main() {
  try {
    // Print the current working directory
    print('PWD: $pwd');
    echo('PWD: $pwd');

    print(green("Let's compose a sonet together"));
    final name = ask('Name of our poem:', validator: Ask.alpha);

    print(orange("'Let's keep it our secret"));
    final password = ask(
      red('Password:'),
      hidden: true,
      validator: Ask.all([Ask.alphaNumeric, Ask.lengthMin(12)]),
    );

    print(red('your password is: $password'));

    const baseDir = 'poetry';

    // We could use cd, push and pop but that is considered bad
    // practice.
    // So we use explict paths becuase we are good people.
    final poetryForReviews = join(baseDir, 'forReview');

    // Create a directory to hold poems for review
    // creating  any needed parents.
    if (!exists(poetryForReviews)) {
      createDir(poetryForReviews, recursive: true);
    }

    // Creating a directory to hold our published work.
    final poetryPublished = join(baseDir, 'published');
    if (!exists(poetryPublished)) {
      createDir(poetryPublished, recursive: true);
    }

    // Create a self edifying poem.
    final poem = '$name.txt';

    // write a poem of such beauty it will mesmerise the beholder.
    const verse1 = '''
    A rose is a rose by any other name.
    But don't let its beauty bewilder you,
    as its tongue is sharp and it will surely tear you apart.
    Go not amongst the roses, for they will surely taunt your ever step
    and claw at your very flesh.''';

    const verse2 = '''
    Do not listen to the gardener, they are not your friend.
    The will speak with venom of the Aphids that suck the sap
    and praise the lady beetle that attack the poor Aphid.
    But know the truth, the Aphid is your friend, and the
    beetle your mortal enemy.
    The Aphid would bring down the fearful rose but that
    garish bettle will consume with glee the poor Aphid. 
    ''';

    var restingPlace = join(poetryForReviews, poem)
      // Write the verses to poem.txt
      // in the review directory.
      // write vs, truncating the file if required.
      ..write(verse1)
      ..append('')
      ..append(verse2);

    // take a moments beauty sleep to bask in our own
    // glory for a couple of seconds because we are worth it.
    sleep(2);

    echo('Find files matching *.txt');
    // Find all files that end with .jpg
    // in the current directory and any subdirectories
    find('*.txt').toList().forEach(print);

    // or use the forEach method which will
    // print each match as its found.
    echo('Print matches as we go');
    find('*.txt').forEach(print);

    print('');
    print('Please review this most gloreous work.');
    print('');

    // Review our good woork.
    cat(restingPlace);

    read(restingPlace, delim: Platform().eol).forEach(print);

    // ask the user if we are ready to publish.
    // But we can't do this in a vscode debug session
    // so commenting it out for now.
    // a patch is comming for vscode.
    if (confirm('Publish:')) {
      // move to the published directory.
      move(restingPlace, poetryPublished);

      restingPlace = join(poetryPublished, poem);
      // Confirm that our poem arrived safely.
      if (exists(restingPlace)) {
        print('');
        print('Our joy has been published, for all to behold.');
        print('');
      }
    } else {
      print('What my prose is not good enough; you heathen.');
    }

    // Lets get a word count
    'wc $restingPlace'.forEach((line) => print('WC: $line'), stderr: print);

    print('');

    // Find each line in our poem that contains the word rose.
    'grep rose $restingPlace'.forEach(
      (line) => print('Grep: $line'),
      stderr: (line) => [print(line)],
    );

    // lets do some pipeing and see the 3-5 lines
    ('head  -5 $restingPlace' | 'tail -n 3').forEach(print);

    // but the world doesn't deserve our work
    // so burn it all to hell.
    delete(restingPlace);
  }
  // ignore: avoid_catches_without_on_clauses
  catch (e) {
    // All errors are thrown as exceptions.
    print('An error occured: ${e.toString()}');
  }
}<|MERGE_RESOLUTION|>--- conflicted
+++ resolved
@@ -1,10 +1,7 @@
 #! /usr/bin/env dcli
 
 import 'dart:io';
-<<<<<<< HEAD
 
-=======
->>>>>>> 6a292b62
 import 'package:dcli/dcli.dart';
 
 void main() {
