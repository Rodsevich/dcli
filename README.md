--- conflicted
+++ resolved
@@ -1,6 +1,3 @@
-<<<<<<< HEAD
-dcli/README.md
-=======
 # README
 
 See the online [documentation](https://dcli.noojee.dev) for DCli
@@ -106,5 +103,4 @@
 # Contributing
 Read the contributing guide for details on how to get involved.
 
-https://dcli.noojee.dev/contributing
->>>>>>> 9973f570
+https://dcli.noojee.dev/contributing