--- conflicted
+++ resolved
@@ -58,11 +58,7 @@
 
 * executes commands synchronously, so no need to worry about futures.
 
-<<<<<<< HEAD
-## What commands does Dshell support?
-=======
-## What commands that DShell support
->>>>>>> 9cdf4df0
+## What commands does DShell support?
 
 DShell ships with a number of built in functions and the abilty to call any cli application and easily process the output.
 
@@ -88,11 +84,10 @@
 * extension(path)
 
 
-<<<<<<< HEAD
 # Getting Started
 See the section below on [installing](#Installing) dshell.
 
-Lets start with the simpliest of scripts, hello_world.dart
+Let's start with the simpliest of scripts, hello_world.dart
 
 Create a file called `hello_world.dart`.
 
@@ -103,12 +98,6 @@
     print('hello world');
 }
 ```
-=======
-Let's start by looking at the some of the built in commands that DShell supports. 
-
-The built-in commands are dart global functions providing a very bash like feel to writing DShell scripts.
-The commands make strong use of named arguments with intelligent defaults so mostly you can use the minimal form of the command.
->>>>>>> 9cdf4df0
 
 Now lets run the script.
 
