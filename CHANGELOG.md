<<<<<<< HEAD
=======
# 1.12.4
- FIXED: stopped indentifyShell looping endlessly on docker when no shell is in the process tree.

# 1.12.3
- Fixed a bug when running under docker with no shell. loggedInUser was returning null. We now return 'root'. Hopefull this doesn't cause problems in other scenarios. If it does I think we can just add more shell types for specific scenarios.

# 1.12.2
- upgraded posix 2.2.1 for a bug fix.
- Added option to withPriviliged to allow it to be called even when we aren't priviliged. This is to allow apps that can run with and without priviliges to run without complicated code paths.
- Added progress messages to pack command.

# 1.12.1
- upgaded to posix 2.2.0
- started using the posix getppid to get the parent pid so we less reliant 
  on the 'ps' command being installed.

# 1.12.0
- Added the ability for dcli to 'pack' resource files into an application.
- Fixed waitForEx exception handling. It wasn't letting non DCliExceptions through.
- Fixed a bug where find was following symlinks.

# 1.11.0
- Fixed the command line parsing to retrain nested quotes. We had stripped out all quotes but it turns out that a bash retains nested quotes so we need to as well.
- Fixed a bug in the copy command when copying symlinks. It was copying the symlink when it should have been copying the file that the symlink pointed to.  This is in keeping with the gnu 'cp' command.
- Fetch - added specific tests  for host not found under linux as the error is different to windows.
- Added method to DartScript inUnitTest wich can be used to detect if a dart script is being run within a unit test.
- Added logic to StackTraceImpl to pick up the source type of the frame (package or file based). This help fixed the isUnitTest method and allows us to get the correct script path when running in a unit test.
- Fixed critical test hook paths.
- Added default exclusion of sudo test for critical_test.
- Moved the logic for whether the test was compiled from the setup method into the isPrivilged test as it was shutting down the entire testsuite even when the sudo tests where excluded.

# 1.10.0
- Implemented support for escaping in command lines as well as support for command words that contain quotes. Previously we separated out the quoted section into a separate word which doesn't match what bash does. --arg="quote me" is no treated as a single word.
- Fixed file_sync unit test to work on windows. the \r\n on windows caused a different file size to be returned.
- added asList method to stack_list.

>>>>>>> e7dde589
# 1.9.6
- Fetch now throws a FetchException if a HTTP error occurs. Previously it would complete normally.  Even if an error occurs we try to download the body as many http errors also provide a body.
- Fixed a bug in isLink as it was resolving the link and checking if the resolved path was a symlink rather than the passed path.
- Fixed a bug where the copy command would fail if we tried to copy a symlink. We now check for a symlink and create a new symlink rather than trying to copy it.
- Added unit tests for the collection of symlink functions.
- Fixed problems with copying and deleting symlinks. Logic was manipulating the target file rather than the actual symlink.
- Fixes to a number of unit test
- Improved Format.limitString and added unit tests.
- Corrected documentation for the run method.
- Added additional unit tests for the isXXX collection of functions.
- Improved formating of comments that include a 'See:' section.
- removed pedantic as we have moved to lints.
- removed the need for exceptions derived from DCliExceptions to overload copyFrom. waitForEx can now repair the stacktrace without using copyFrom.

# 1.9.4
- Added additional verbose statements to findPrimaryVersion.
- exposed the verbose function so dcli users can use the same logging mechanism as dcli.

# 1.9.3
- fixed a bug in DartScript().self.scriptName. ScriptName which wasn't being initialised.


# 1.9.2
- Add method ProcessHelper().getProcessesByName 

# 1.9.1
- Improvements to the Fetch command progress options.
- Work on getting DartScript to return the correct paths for each mode
- that the script can exist in (local, compiled, pub global).


# 1.8.23
- 'command'.start() now returns a progress.


# 1.8.22
- made tests OS specific.
- Fixed duplication of windows paths during install issue.
- test script for path manipulation.
- move pub_cache back to util.
- restored the correct pathSeparator method and renamed it pathDelimiter to make it clearer what its purpose is.

# 1.8.21
- Work on improving the windows installer.
- Exposed the Env class as it has a number of useful PATH related methods.
- Windows Installer now checks that developer mode is enabled so we can use symlinks.

- Added resets between pub-cache tests. Looks like join recognizes both slashes so no need to use platform specific slash.
- marked reset method in a number of classes as only visible for unit testing. renamed pubcache unitTestrest to reset for consitency.
- Looks like c:\ is prefixed also need to reset pubcache between tests.
- removed pathSeparator as it duplicated dart Platform functionality.
- Fixes for bugs with locating pub cache on windows and added unit tests.
- Added addition paths to the windows PATH.
- Added pathPutIfAbsent. Also renamed all the path functions to begin with 'path'.
- Added pubcache and .dcli/bin to path.
- Fixed a bug in the format of setx.
- Added dcli path and now launches bash shell to do dev in. Not certain its what we need.
- incomplete docker script to do local dev.
- Added logic to delete the install dir if it already exists.
- Added a check for install preconditions. If they are not met the installer will exit. For powershell we now check that developer mode is enabled as we require this for symlinks. We nolonger allow an install from the old command shell.
- Added methods to manipulate the path.
- Removed a sperious print statement.

# 1.8.20
Fixed a bug in the default script which had an extra /

# 1.8.19
- Work on getting dcli to install under alpine docker image.
- reduced progress messages when ansi not supported.
- Added logic to move the dart-sdk to the write directory after expanding it. Added execute permissions to files in dart/bin directory. reduced the no. of progress messages.
- Now printing out the dir dart is installed into.
- Terminal: added method to check if ansi escapses are supported.
- suppressed asking the user to confirm the install path.
- Fixed a bug where moveTree wasn't actually recursive.
- Added a fallback mechanism on linux system to install from the archive if apt isn't found.

# 1.8.18
- Fixed a number of bugs around shell detection when one can't be determined.
- exists() - added test for null or empty path.
- dcli install - added a --nodart option to suppress installation of dart.
- Fixed bugs in windows stackframe parsing.
- Added install link for windows dcli_install.

# 1.8.17
another script path error.

# 1.8.16
Fixed for doctor when some paths missing.

# 1.8.15
- Created github actions to generated linux and windows installer for dcli and dart.
- Change copyDir to copyTree.
- Changed moveDir to moveTree.
- Created new simplified moveDir that just moves the top level dir.
- Created a 'fetch' method for downloading files.
- add logic to check if shell has a start script. Only trys to add a path when it does.
- Fixed a npe when who doesn't return a user.
- trying to improve the error message with .run is called and fails.
- fixed an npe if the SHELL env var doesn't exist.
- change paths to use truepath for consistency.
- fixed broken brackets in readme.md
- Developed code to download dartsdk from google archive and wrote test for same.
- refactored the ansi classes and introduced additional methods for controlling a terminal.
- added method to format a double as a percentage.
- added cursor management.
- dart_install for linux
- workflow to create installer each time we do a release.

### 1.8.14
- moved mockit to dev dependencies.
- For the moment I've wound back the privileged requirements for install as it makes unit tests fail.
- fixed unit tests to deal with unordered file lists.
- Added logic to handling moving files between partitions. We fallback to doing a copy then delete.
- Added .dcli/bin to path during install.
- work on improving shell detection
- Now using our own version of recase.
- now using official pub_release.
- changed writeToFile to saveToFile as felt it was more evocative.
- removed dependancy on recase as was causing conflicts and we only use one line from it.
- now exporting pubspec_file as its a useful class.
- Added nothrow option to string start method.
- restructured shell related classes as part of work to improve shell detection.
- incorrect case in help.
- seplling.
- Fixed a bug where running 'dcli help <command>' wouldn't print the command help but did print the entire usage.
- made the path columns wider.
- colour coded the shell name.
- fixed warning.
- v 0.1.0 of docker cli for dcli.
- Work on installing dcli using sudo and as a root user. Added priviledged required message.
- The default script was using a relative path when it should be using a package.

# 1.8.14-dev.3
Added null check around sourcePath.

# 1.8.14-dev.2
Removed ReCase as a dependency as its used in lots of other project causing dependency conflicts.

# 1.8.14-dev.1
- Work on improving shell detection.
- Added nothrow to string_as_process start method.
- Exposed PubSpec_File class as part of the public api.

### 1.8.13
- fixed indentation problem. released 1.8.13
- exposed SortDirection required for FileSort.
- applied effective dart.
- Had max/min back to front for Menu options.

### 1.8.13-dev.1
- [ENH] Work on a docker based cli for dcli.
- [FIX] unknown shell no returns false for priviliged user to avoid npe.
- [Fix] for macos which by default only supports 127.0.0.1.
- [ENH] added logic to fix permission when dcli rans as root.
- [FIX] bug when determing pub-cache path if environment variable set.
- [ENH] added new methods loggedInUser and isPrivilegedUser.
- [ENH] released dcli_install as a binary so people could easily install dcli.

### 1.8.12
- [ENH] created a command to upgrade dcli.
- [DOC] cleaned up the public interface by making a number a items private.
- [IMP] changed color for command messages for consistency.
- [IMP] removed clean all as when you first install as there should be no projects. dcli upgrade on the other hand does need to do a clean all.
- [IMP] cleaned up invalid argument processing.
- [FIX] Fixed a bug which allowed install to be run from sudo.

### 1.8.11
- [enh] adding validation to ask.
- [imp] moved the cleanall after the install has completed so that compile errors don't stop the install completeing.
- [bug] Fix for Service.getIsolateID returning null in compiled script. The hashcode should be a stable substitute. The question is why is getIsolateID only failing in some compiled scripts.

### 1.8.10
Fixed bug in glob expansion where a relative path with ../ was mistaken for a hidden path.

### 1.8.9
second go at fixing the compile install bug.

### 1.8.8
[BUG] dcli compile was failing to install due to move bug.

- reformatted error so you can copy paste cmdline for testing.
- bug in move as overwrite did not have a default value.

### 1.8.7
[ENH] added copyDir and moveDir functions.

### 1.8.6
[BUG] bug in the quote handling of startsWithArgs

### 1.8.5
- [ENH] Exposed NamedLock as part of the official dcli api.
    - Tidied up the NamedLock documentation and removed internal implementation from the api. 
- [ENH] changed how we handle quoted arguments when the startWithArgs method is called. We no longer strip quotes from passed arguments because if you pass quotes you probably really need them to be there. This differs from passing cmdLine where we need to strip the quotes as bash does.
- [ENH] added logic to suppress color codes if terminal doesn't support them.
- [ENH] added support for backspace when entering hidden text for ask.
- [CLEANUP] dog fooding the internals of VirtualProject.

### 1.8.4

- This release is primarily about getting dcli to work correctly under windows.
- There is still a no. of significant issues that need to be resolve for windows.
- This release however has sufficient improvements for general dcli users that I thought it was time for a release.
- The core windows issues is that dart2native doesn't support symlinks so compilation doesn't work.
- This is affecting unit tests so its a little hard to evaluate just how stable the windows release.
- Having said that it does look like dcli is broadly working under windows.
- I will be attempting to resolve these issues over the next week or so.

- This release also fixes an issue that Mac uses had that stopped them compiling dcli.
- It appears that the logger package has a problem (Invalid cid) that stopped compilation on Mac, windows and Rasp Pi. I've removed this package and now compilation seems to work fine.




### 1.8.3
- [fix] Compile fixes when project has local pubspec.yaml.
- [enh] Added experimental parser to string_process which allows reading and parsing a number of common file formats.
- [enh] Added glob expansion when running command lines.
- [enh] New NamedLock class provides an inter isoloate and inter process locking mechanism.
- [enh] Improvements to documentation.
- [enh] New method on FileSync to create a temp file.
- [enh] Version of start which takes a command and an arg array to provide a simplified path
- when complex escaping is involved.
- [fix] For unit test so that all test can now complete in a single run.
- [fix] Start was not passing the Progress down.
- [fix] Bug in tab completion when expanding scripts.
- [fix] Two compiler bugs. It was trying to compile scripts in subdirectories when we are only meant to compile scripts in the current directory.  Fixed bug where local pubspec.yaml was being ignored.

### 1.8.3
Added start method which takes an arg array to avoid escaping lots of quotes.


# 1.8.0
* upgraded to dart 2.14

There are a number of minor breaking changes would should not affect most users.

* Added new byte level read/write methods to FileSync

* Changed Remote to have a factory Constructor and each method from a static to an instance method.
* Changed Recase to have a factory Constructor and each method from a static to an instance method.
* Changed EnumHelper to have a factory Constructor and each method from a static to an instance method.
* Changed StdLog to have a factory Constructor and each method from a static to an instance method.* 
* Change the Format methods from static to instance and added a factory constructor to Format.
* Added extension to Platform Platform.eol
* Replaced \n with Platform().eol so that the line terminators for append and write are now platform specific.
Fixes:

* ask(hidden: true) wasn't working on windows as windows generates 13 rather than 10 when the enter key is used.  Also we have to set the lineMode to true before echoMode on windows.
* Spelling of milliseconds as millseconds on the sleep command thanks to whoizit


# 1.7.3
- Fixed the replace test to work correctly with windows line delimiters.
- corrected version no.
- Added method isProcessRunning to the ProcessHelper class.
- Fixed typo in doco - thanks to @whoizit
.
- Fixed a bug in DartSdk.globalActivate - it was ignoring the passed package and always installing dcli :)

# 1.7.1
- Added verbose statement to DartScript.

# 1.7.0
- Changed findPrimaryVersion to run null if package doesn't exist in pub-cache. This makes error handling easier than when an exception was being throw. We previously through a StateError and this wasn't really an error.
minor doco changes.
- Added working directory to runexception to aid the user in diagnosing the cause of the run failure.

# 1.6.3
- improved the messaging when dcli isn't on the path. improved colour coding of installer.
- Added toParagraph method to the progress. Returns the output as a single string joined by the platform specific line delimitier.

# 1.6.2

# 1.6.1
- organised imports.
- Added method to find the primary version of a package installed into pubcache.
- Added skip when not running on windows for the windows process helper tests.
- Change the code which loads a list of processes to use windows api calls rather than spawning tasklist. There is a slight regression in that we can't get the memory used but I think thats not a feature that people will be using as yet.
- method to allocate/free memory for ffi calls.
- Released 1.6.0.
- Fixed the isCompiled method so it also works on windows.
- reimplemented isPrivilegedUser with ffi calls.

# 1.5.12
- Fixed a bug in the call to chmod during the dart sdk install from archives.

# 1.5.11
- Fixed a a path that we use to look for dart during installation.
- Removed use of ansi chars to show dart sdk progress as having problems in a docker container. Now just print a '.' each time data arrives.

# 1.5.10
- Added code to catch error if we attempt to read the cursorPosition if stdin is closed.

# 1.5.9
- Changed the installer so it no longer uses apt to install dart as the apt package is always stale. Now always install from the dart archives.
- Also fixed a bug where the installer failed to install dart as it incorrected thought that dart was installed.

# 1.5.8
- Added back in the global activation of dcli as we have removed the sudo requirement which means that https://github.com/dart-lang/sdk/issues/46255 no longer applies.
- Added documenation on  using chmod. Added Windodws support by making the call a noop.
- Changed DartProject.isReadyToRun to use DartSdk.isPubGetRequired as this does a more complete check.

# 1.5.7
FIXES: 
 - Fixed a bug in the namedLock class. If a lot of threads where trying to get a hard lock then then thread with the  lock couldn't get a hard lock to release it. Threads without a lock now check for a valid file lock before trying to get a hard lock. Fixed lock tests so they now work every time.
 - unit tests for project_create_test.dart now work correctly.
 - Fixed the ask test. The message now is wrapped in ansi red encoding which is why it started failed.
 - NamedLock - Fixed a bug with the wait loop for taking a hard lock that was waiting 30secs * 30secs rather than just 30 secs.
suppressed lint.

IMPROVEMENTS:
 - Added verbose statement when exception is thrown in named lock. 
 - Changed logging to directly use verbose to improve performance.
 - removed an verbose logger in the progress as it was generating execessive logs.
 - added detached and terminal options to DartSDK.run method.
 - Added details on Pub Cache to doctor and some general formatting cleanup.
 - removed refernces to the dcli cache as its no longer used.
 - Improved the code the checks that a package name conforms to a dart indentifier.
 - critical_tests setup hook now exists with a non-zero exit code if not running as a privilged user under windows.
 - removed the isPriviliged requirement unless we are running on windows.
 - Added method runPubGet to the DartScript class. Fixed the run_test.dart unit test which failed to run pub get after creating the script.
 - added calls to pub get for each of the test packages to ensure they are ready to run
 - Added method to check if pub get needs to be run DartScript.isPubGetRequired
 - Added logic to critical_test startup prehook to run pub get on all test packages.
 - NamedLock - Moved from a raw socket to a tcp socket and change the port no. to a value below 10000 (9003) as this is what is requierd to work on Windows. 
 - Added logic to remove empty strings from the PATH which can occur if the path contains two adjacent delimiters;

# 1.5.6
updated documentation link.

# 1.5.5
Updated the homepage.

# 1.5.4
removed the dcli symlink for sudo as it just wasn't going to work. 

# 1.5.3
- performance improvements for unit tests.
- restricted the privileged requirements on install to windows.
- Merge branch 'master' of https://github.com/bsutton/dcli
- GitBook: [master] 67 pages modified
- Fixed the named lock trash test so it shuts down cleanly.

# 1.6.0-beta.1
- improved performance of unit tests by removing unnecessary testfilesystem.
- Fixed a bug in the new extensionSearch which was returning the full path to the found exe rather than just the basename as passed in.
- removed debugging code.
- Merge branch 'master' of https://github.com/bsutton/dcli
- Fixed a major bug in find. When a directory contained more than 100 child directories all child directories were returned but the contents of every second directory (after the first 100)  where not returned.
- Added extensionSearch to start function.
- Fixed bug in createScript as it was ignore the project path.
- Changed ask and confirm to return immediately if no terminal is attached.
- added checks that we are running as a privliged users.
- Added windows registry methods regIsOnUserPath and regPrependtoPath
- Added extensionSearch argument to which function. The argument only affects windows and causes the which command to search the set of possible extensions defined in PATHEXT.
- deprecated addToPATHIfAbsent in favour of appendToPath which now does a check before adding the path.

# 1.5.2
Added
 - Added working directory option to DartScript.compile.
 - Added method to instantiate a DartProject from .pub-cache.

Fixed
  - a bug were we throw if the template folder doesn't exist. We now print a message asking the user to install dcli.

Removed the call to globally activate dcli. We are not currently supporting the standalone dcli_install exe and there appears to be a bug in dart that stops us form do a global activate whilst running under sudo. https://github.com/dart-lang/sdk/issues/46255

Change the arguments to DartScript.run so that 'args' is an optional name paramter. 
I don't think this is in regular usage as yet so shouldn't cause too many issues and it will result in a compile error which is easy to fix.

# 1.5.1
Deprecated DartProject.current in favour of DartProject.self and DartScript.current in favour of DartScript.self. 
   Current was ambigous; for a project was it the current running project or the one in the current directory. Change DartScript to self for consistency.

Fixed a bug caused by the dart_console. If you try to get the screen dimensions when no terminal is attached it causes the app to hang.

Changed the rootPath so it returns 'C:\' on windows.

# 1.5.0
This release largely focuses on fixes for Windows.

Changes: 
 - update dart version to 2.13 so we can use the latest win32.
 - dcli install now updates the PATH registry settings and notifies all top level windows.

Added:
- A set of registry functions to set/get registry keys.
- Added method loggedInUsersHome for WindowsMixin
- Added new methods to Terminal() 
 - writeline with text alignment.
 - cursorUp/Down/Left/Right
 - get/set current column/row cursor position.
 - support for running .dart scripts from the command and power shell prompts. You can now rung `hello.dart` rather than `dart hello.dart`
 - Created new function withOpenFile that opens a file for the duration of a callback.
 - Created new function fileLength that returns the length of a file.

Deprecated:
  - Deprecated methods in Terminal
    - previousUp in favor of cursorUp
    - lines in favour of rows.

Fixes:
- numerous issues with ansi/terminal under windows. Now use the dart_console package to handle the windows setup.
- Stopped the terminal trying to get the cursor position when we don't have a terminal as this just caused the app to hang.
- a bug in Ansi.isSupported which was testing stdin for ansi support when we should have tested stdout. Ansi colors now work on windows.
 - the uri construction for accessing assets so it works under windows.
- a bug in sleep function. Was using microseconds when milliseconds was passed.
- detection of pub_cache location. Should now work on all versions of windows.
- the root prefix when privatising paths on windows.
- bug where dcli doctor wasn't finding the dcli path as we were searching for the wrong name.
- the cmd shell was incorrectly reporting that it had privileges.
- Attempt to fix the problem with DartScript.scriptName when running globally activated. 
    We have been getting a dart version no. in the scriptName which I'm now stripping out. Hopefully this is the correct action.
- fixed path building so that createTempDir now works correctly on windows.

# 1.3.0
Added new methods
 - withFileProtection. Allows you to back a collection of files/directories run an action and then restore any changes to those files/directories. Handy when implementing dry run type features.
 - restorePrivileges. Implemented to complement  restorePrivileges
 - calculateHash. Generates an sha256 checksum on a file.


Changes
 - all internall calls to Settings().verbose have been changed to verbose to reduce logging overheads.
 - Upgraded to dart 2.13 - google tells me that this still allows older packages to work with dcli.
 - Added `keep` arguments to withTempFile and withTempDir to preseve the temp directories. Handy for examining problems with unit tests.
 - Changed truepath to call normalize rather than canonicalize as canonicalize changes the case of paths on Windows. I believe this should be non-breaking.
 - Added support for windows \ path separator in the find function.

Fixes:
 - Fixed a bug where `find` failed if an absolute path was prepended to the pattern. Now works for no path, a relative path and an absolute path prefixed to the pattern.
 - Improvements to the DartProject and DartScript path detection when running unit tests under windows.


Known Problems:

Note we have found a problem using forEach with the start function.

```dart
start('ls *.txt').forEach( print);
```

Currently this works and look like it is going to have to be part of the process re-org we are working through.
In the mean time you can use:

```dart
for (final line in start('ls *.txt', progress: Progress.capture().lines) {print(line);}
```


# 1.2.3
Added new methods:
- withTempDir - Allows you to run a callback with access to a temporary directory which is automatically cleaned up when the callback completes.
- withTempFile - Allows you to run a callback with access to a temporary file which is automatically cleaned up when the callback completes.
- createTempFilename

Changes:
- Deprecated FileSync.tempFile in favour of createTempFilename
- updated unit tests to reduce reliance of TestFileSystem to speed up the unit tests.
- depcrecated FileSync.tempFile in favour of creaeTempFilename updated to use teh new createTempFilename
- Added ignoreMissing arg to backupFile. Now throws a BackupFileException if the backup file is missing and ignoreMissing is not set.

Fixes:
- Fixed the Ansi.strip command as the unit tests were falely reporting that they worked.

Experimental:
- Added method to ProcessHelper to obtain a complete list of running processes. Not currently supported on osx.


# 1.2.2
Reverted method names on DartScript from pathToDartScript to pathToScript and similar to reduce api breakage.

# 1.2.1
- Fixed accidentail breakage. renamed some methods to use 'library' rather than 'script'.
- Changed Ansi.strip to a static method to match convention used for other Ansi methods.
- Added overwriteLine to Terminal class. Added Ansi().strip method to stripout ansi escape sequences from a string.
- Changed run to print stdout and stderr to the console rather than devNull so it was consistent with other functions.
- Added run method to make it easy to run the dart exe. Change runPub to print stderr and stdout to the console rather than supress it.
- Changed startFromArgs to print stderr and stdout by default so it is consistent with outer functions.
- formatting.

# 1.2.0
**Breaking Change**:
- Renamed Script to DartScript to make way for integration with cli_script.
- As Script was labelled as an internal class this hopefully shouldn't be too disruptive.
- DartScript is now part of the public api.
- Code changes should simply required changing Script to DartScript as the api is identical.

- Progress ctor now setting _includedStd(out, err) based on whether devNull is passed as the relevant LineAction. Previously _includeStderr wasn't  being enabled if a LineAction was passed.
- Improvements to processing of 'detached' processes.
- Added sudo tag to tests so these can be run separately.
- Fixed a bug where nothrow was not being passed down pubRun.
- Improved doco on detached argument to start.
- Changed the installer (yet again) to require privileges to be run. We now releasePrivileges to and withPrivileges to provide more precise control over what we execute with privileges.

# 1.1.1
Fixed a bug in the menu function when the passed 'limit' argument is greater than the no. of options.

# 1.1.0
**Breaking Change**: 
Change the 'search' argument on DartProject.fromPath to default to true rather than false.  
On looking at the documentation and the common usages the search logic is assumed to be on.
This should only affect a small no. of people as you would only want search off if you are creating a dart project from scratch.

New:
- simple backup and restore methods backupFile and restoreFile.
- getters in DartProject for the common paths in a dart project folder.
- Added columns and lines methods to Terminal
- Unit tests for copy function. 

Changes:
- Improved the exception  messages for the copy function when things go bad as the OS errors are ambiguous.
- Documentation improvements.


# 1.0.9
Fixed a bug in the createTempDir method and added unit test for same.

# 1.0.8
Exposed method createTempDir.

# 1.0.7
BUG: runPubGet was not passing down the Progress so you couldn't dump the output if so desired.

# 1.0.6
Updated readme.

# 1.0.5
Deprecated ProgressWithCapture and moved the capture logic into the base Progress class. Use Progress.capture() instead.

- Modified startFromArgs to NOT print any output by default.
- This is to bring it in line with start.
- If you currently use startFromArgs and want to continue with the original behaviour you will need to change how you call startFromArgs

```dart
startFromArgs('ls', ['-la']);

becomes

startFromArgs('ls', ['-la'], progress: Progress.print);
```
This change is in response to issue #134


- Switched to using critical_test package for running unit tests.
- Added method runPub to DartSdk.
- Improved the code doco for find
- Added unit tests for progress methods toList and forEach

# 1.0.4
Update README.md

# 1.0.3
Enhancements:
- Added method isPrivilegedPasswordRequired to test if the sudo password is currently cached.
- For the installer added logic to suppress the sudo requirement if the link path is already writable or we are already privileged. If we are going to prompt - for the password we now warn the user.

# 1.0.2
Fixed a bug in the shell detection logic.

# 1.0.1
Replace now takes a Pattern so you can do a Regx replacement as well as a simple string replacement.

# 1.0.0
No major changes. The api is now stable enough for us to consider this a 1.0 release :)
upgraded to release versions os csv,  equatable and ini package.


# 0.51.10
Fixed a bug ith the install when 'pub' command is not on the path. Now correctly uses dart pub.

# 0.51.9
- Added createTempDir.
- Added a regex validator.

# 0.51.9
- Merge branch 'nullsaftey' into master as nnbd migration is now complete.
- Added createTempDir.
- Added a regex validator.

# 0.51.8
- Added class ProgessWithCapture thanks to @passsy for the contribution and suggestions.
- You can now use the start function and capture the output with a simple progress.
- Allowed the priviliged flag to work on osx as well as linux for the start function. 
- Improvements to documenation.
- Fixed the import path for dcli on the templates which I broke when fixing lints.

# 0.51.7
Added work around for "Invalid Argument' when using the find command over a steam directory tree. We just log the path and keep on trucking.

# 0.51.6
Added code to return the exit code even when running a process in a terminal. This is to resolve #100. However I'm not certain if the exit code will be meaningful as it might just be the terminals exit code.

- Added new createTempDir thanks to @Reductions
- Moved to only support 2.12 and not the beta.

- tweaked the template expander to remove any lint warnings. Updated the expander so that it updates the dcli and package versions.
- Remove the lock logic around creating as testfile system as its no longer needed and greatly  slows down testing.
- Change default shell detection expected as mostly we run it from the cli.
- Added logic so that the template builder updates the dcli and dependency versions to match the current versions used by dcli.
- Migrated to full set of lint rules in lint package. First pass revert to 80chars.
- moved back to using pubspec now that nnbd version has been released.
- moved to official validators library.

# 0.51.5
Hack to get around getIsolateID nndb bug.

# 0.51.4
- Updated to latest readme content from gitbooks
- Improved the Env documentation.

# 0.51.3
Updated template pubspec.yaml to have the correct args package. Updated the installer so that it replaces the templates when a new version of dcli is installed.

# 0.51.2
removed hard coded verbose:true statement

# 0.51.1
Fixed the toList String extensions so that it never returns nulls.

# 0.51.0
Extended version ranges for ini.

# 0.51.0
Moved to temporary validators2 which I published so dcli can be full nndb. Hopefully the validators authors will update their package shortly.

# 0.50.2
re-added ini support. Upgraded to latest packages.

# 0.50.1
re-added args as a transitive dependency. I'm still uncertain if this is a good idea.

# 0.50.0
First full nnbd release.

- Removed support for 32bit installs until system_info releases a nnbd version.
- Changed to pubspec2 until pubspec is released with nnpd.
- changed createScript to expect a script name not a full path.
- Fixed the exception handling for dcli exceptions that I screwed up.
- Moved to using posix to get parent pid. Impoved exception handling.
- Used late final to do delayed initialisation. Added exceptions when pub get or dart not installed.
- updated doco
- removed ini support as the upstream package doesn't appear to be maintained.
- Finalised nnbd migration by bringing the validators class into the project.
- Fixed bug in version if dart not installed.

# 0.50.0-nullsaftey.0
- First pass at nullsaftey.
- removed suffix as no longer supported.

# 0.41.16
Reverted posix and intl upgrades as they required 2.12.

# 0.41.15
upgraded intl.

# 0.41.14
- Upgraded dcli to latest version of equatable.
- removed unnecessary log statement in symlink.

# 0.41.13
- Added logging for symlink related funcitons.
- Improvements to documentation.

# 0.41.12
Added verbose output when setting environment vars.

# 0.41.11
Exposed isXXX members that were being hidden for no good reason.

# 0.41.10
- Improved the move error message when the target directory doesn't exist.
- grammar improvements in script.dart's doco.

# 0.41.9
Removed code in env which tried to update the platform.environment settings which of course is impossible.

# 0.41.8

# 0.41.7
- Added documentation for compile method.
- Added version to help message.

# 0.41.6
Release due to bug in pub_release that was not updating the 'latest' tag

# 0.41.5
Fixed bug in getlogin (Shell.loggedInUser) when running in docker. Now corretly returns 'root' as before it was seg faulting in the posix code. 

# 0.41.4
With pub_release fixed so it can upload assets this release is to take advantage of that

# 0.41.3
Testing of pub_release uploading exes.

# 0.41.1
- Improved documentation around waitForEx stack traces and added a test for same.
- Added test for wait_for_ex exceptions.
- Added cause to dcliexception.

# 0.41.0
- **BREAKING CHANGE**: renamed the find argument 'root' to ' workingDirectory'. As I'm using the api I've found that I naturally go to use workingDirectory as its used everywhere else. So this feels more consistent.
- Implemented chown using the posix api via ffi.
- Added protection for a number of anomalies that can occur when scanning a full file system.

# 0.40.6
- Implemented chown using the posix api via ffi.
- changed find's root to workingDirectory
- exposed chmod.
- Added protection for a number of anomoulies that can occur when scanning a full file system.
- **BREAKING CHANGE**: renamed the find argument 'root' to ' workingDirectory'. As I'm using the api I've found that I naturally go to use workingDirectory as its used everywhere else. So this feels more consistent.
- released 0.40.5

# 0.40.5
- Added release hook to activate published version of dcli.
- sorted dependencies.
- Fixed the isReadyToRun method as it was looking for .dart_code rather than .dart_tool

# 0.40.4
- exposed the PosixShell.
- Added tests for loggedInUsersHome.

# 0.40.3
- reverted to returning null for a non-existing key as the changes were too destructive and end up with rather ugly code.
- Added logging of the pub-cache path.

# 0.40.2
Minor changes to progress messages.

# 0.40.1
Introduced isPrivilegedProcess so we can always tell if we started with privilegese. Changed isPrivilegedUser back to its original semantics in that it reflects the current effective user id. Fixed withPrivileges so it uses isPriviliegedProcess to correctly determine if privileges exist. Fix the 'start' function so that it interats correctly with wiithPrivileges and releasePrivileges.

# 0.40.0
- **BREAKING CHANGE**: Accessing an environment key which doesn't exists now throws EnvironmentKeyNotFound rather than returning a null. This is in prepare for nnbd.
- Updated doco for Env.
- Changed from using whoami to to using getuid for posix systems.

# 0.39.10

Implemented Shell.current.releasePrivileges and Shell.current.withPriviliges 

# 0.39.9
- Made the Script.isCompiled method more reliable. 
- Fixed the Script.pathToScript path when in a compiled exe. It was just returning the pwd.
- replaced calls to absolute with truepath
- Moved the verbose statement in the copy function up so we will see it even if an exception is thrown.
- removed the --suffix switch as no longer supported from git_release hook.

# 0.39.8
- Fixed unit testing bugs.
- Changed logic that obtains the scripts path to handle more scenarios.
- Updated the asset builder to change the dcli version in the pubspec.yaml template as it creates the expander.
- Moved docker files under tools as per the dart conventions.

# 0.39.7
Added additional checks for version nos.

# 0.39.6
Added method to check if the script is running from pub-cache.

# 0.39.5
- Fixes #126 - Does not like dashes in directory name. We now replace any invalid chars in the project name with _.
- Relaxed the requirement that the default value had to pass the validator. It made it hard to initialise the default from an uninitialised settings file.

# 0.39.4
- Fixed a bug where the fetch caused an app to not shutdown as we failed to close the client.
- Adding fish shell support 
- the method is a getter.
- Code no longer exludes proc et el directories if running 2.10 or later as bug is fixed.

# 0.39.3
Fixed a bug on osx where the install was looking for dart in the wrong place.

# 0.39.2
- tried removing the futures now we fixed the core problem with the stackoverflow.
- work on stackoverflow - tried leaving the subscription until after the progress event returns.
- attempt to fix the stackoverflow caused by fetch progress events that use the echo function. The progress events are now async which I hope will resolve the issue.

# 0.39.1
Fixed bug for windows cmd shell when running isPriviligedUser

# 0.39.0
- Removed the development mode requirement for dcli as we no longer symlink under windows.
- Added notes on the symlink methods for running under windows.
- Improved the version message when dcli install hasn't been run.

# 0.38.0
change calls to  'pub' to 'dart pub'.

# 0.37.2
finally fixed the clearLine method. Looks like it was the flush in the echo method that was causing the problem. Now using stdout.write directly.

# 0.37.1
- Updated the path to use a test script rather than the eample directory.
- Fixed a bug with resolving symbolic links when the link was to a directory.

# 0.37.0
- We now take pub from the PATH rather than calculating it from the dart directory as on some systems its not in the dart-sdk dir.
- moved from pedantic to lint and removed all of the lint warnings.

# 0.35.0
We now test if dart compile is supported (2.10 onwards) and use that rather than dart2native.

# 0.34.6
- Added support in the find method for patterns that contain a partial path.
- added lint to warn about incorrect usage of await.
- Fixed the doco on the append method as it incorrectly states that newline is a bool.

# 0.34.5
renamed example/readme.md to example/example.md as looks like the doco I found was wrong on what name was required.

# 0.34.4
Created an examples/readme.md to highlight additional examples.

# 0.34.3
Fixed code that was using find and forgetting to turn recursion off.

# 0.34.2
Added exception handler to find to deal with files being deleted during the find operation.

# 0.34.1
- Fixed two bugs in the NamedLock which effectively made it totally non-functional. The lock name had changed to have a leading '.' which meant the find command didn't find the locks and the parser no longer parsed the pid from the lock file name. 
- Added new unit test that can now detected if a lock isn't taken correctly.

# 0.34.0
Added methods to encode environment vars to json and then restore them from json.

# 0.33.8
- Added 'entries' and 'addAll' methods to Env.
- removed save as you can't update the Platform.environment.

# 0.33.7
Added method to save the environment back to the platform.

# 0.33.6
command line completion for dcli cli: added test for an invalid path. Added logic to quote paths that contains spaces. Added bash option so it won't add a space after directory names.

# 0.33.5
tweak tab completion so that dir/ matches the ls behaviour.

# 0.33.4
Simplified the logic and doing a better job of directory expansion. Still has a problem with two matching directories.

# 0.33.3
tab completion now works with a complete directory name as the search word.

# 0.33.2
work on improving the tab completion when a partial path is entered.

# 0.33.1
Fixed a bug in confirm as it needs to explictly set required .

# 0.33.0
- upgraded package versions for dart 2.10 compatability.
- moved humanReadable into Format class and made it part of the public api. Changed Format.percentage to static.
- Modifyed the prompt argument to accept an empty string rather than null to make way for null safety
- Added 'required' parameter to ask.
- Update windows_installer.yml

# 0.32.6
- Update windows_installer.yml

- Fixes for unit tests
 - the root dir was not deterministic for testing so changed to a path we own.
 - removed the bash launcher and changed expect to sh.
 - added missing default.
 - add arg to suppress dcli install.
 - removed the @pubspec as we no longer support it.
 - Added option to test file system to no install dcli so we can test installing dcli.
 - Moved to using the Shell install method.

# 0.32.5
- dcli create - improved doco and made the creating script prompt green.
     - Fixed a bug in the creation of the analysis_options path.
- Added a dot before the name of the lock so it is hidden.
- dart_project: centralise the lock filename,  
- pubspec.yaml.template: upgraded the min dcli and sdk versions.
- exists - added verbose logging.

# 0.32.4
- Updated DartProject.current so that it works somewhat intelligently for compiled scripts.
- As a compiled script doesn't have a pubspec.yaml we will return the current working directory.

# 0.32.3
Added DartProject.current which will return the current script's dart project.

# 0.32.2
Fixed git_release script so that it stores the settings in a config file.

# 0.32.1
Fixed a bug with the logic to check for dart. Had the found logic inverted.

# 0.32.0
exported the Dependency class.

# 0.31.0
- Changed which again. It now returns a specific class (Which) that contains information specfic to the which command which makes it much more intuitive to use.
- Which: improved the doco.
- Added the progress to the Which class.

# 0.30.0
Breaking Change: Changed the which function to return an list of paths rather than a progress as users expect to diretcly access the list.
Added an hours interval to sleep.

# 0.29.2
Exposed the 'Interval' enum used by the sleep method.

# 0.29.1
somehow I reverted the code to remove the workingdirectory.

# 0.29.0

# 0.29.0
- breaking change: PubSpec now returns a map for dependencies and dependency overrides rather than a list.
- renamed the default.dart template to basic.dart as default is a dart keyword and was causing conflicts in the asset generation.
- optimised the unit test by using a shared file system.
- Fixed a bug in the unit test runner as we need to run with a bash shell rather than  sh as a number of unit tests expect to find bash.
- fixed a unit test as dependencies have changed fro ma list to a map.
- change from env to loggedInUser as this will be more cross platform.
- reverted logic that had the script being run from the script directory as it doesn't allow people to select the directory they want to run the script in.
- removed references to syslog as it doesn't exists in the docker test environment.
- updated name in pubspect to match directory.
- added version no. to the install started message.
- changed to using the newist patToProjectRoot
- copyTree: Changed the default for the [recursive] argument. It is now true by default (it recurses). The command is copyTree which implies its recursive.
- renamed directory test_scripts to test_script in line with dart conventions.
- Fix: create was ignorning the passed templatename.
- fixed bug as clean now works on projects not scripts.
- added test for warmup.
- removed the --package switch as we no longer need it as we have removed virtual projects.
- re-implemented touch using native dart libs.
- install: fixed bug where we were trying to use chmod to change ownership :<

# 0.28.0
- This release includes significant changes to the dcli command line.
- The command 'clean' has been renamed to warmup.
- There is now a new 'clean' command which now does what the label says. It removes all build artifiacts.
- Find: Added static properties for file, directory and link which can be used a short hand for FileSystemEntityType.
- exposed the pub cache environment variable.
- Added a method clean to DartProjects.
- Added method warmup to DartProjects.
- Added method to PubCache to set the .pub-cache path to an alternate location.
- Improved the Move exception error.
- Fixed the compile install option which was using the wrong source path.
- Fixes to the docker unit tests.
- Added test for integer validator.
- Added compile entry point to Script and updated unit tests to use it.
- Added a 'run' method to Script so users can easily run a script from the dcli api.
- Fixed a bug in the compiler. Even if you agreed to overwrite the exe during the install it would still report an error.

# 0.27.1
- Exposed DartProject class as part of the public api
- Added color tests.

# 0.27.0
- Small breaking change:
- For each of the color function we have changed the argument bgcolor to background. 
- Abbreviations go against the coding guidelines and this one wasn't even very mature.

# 0.26.1
- ENH: Added bold option to ansi colors and made it the default for the set of built in colors e.g. red(), green()
- ENH: Added a compile method to DartProject and Script so that users can do compiles without spawning a new process.
- removed dart_project until we decide how much to expose.
- FIX: Fixed a number of bugs in dcli create,clean and compile after we stripped out virtual projects.
- Fixed a bug where the pubspec name ended up as '.' when the script was created in the current directory.
- Fixed a bug when trying to create a script in the local directory which was also the projectRoot.
- FIX: Modified runDart2Native to take a full path to the executable file that is to be created and modified the dart2native call so it now runs in the scripts directory.

# 0.26.0
- In a docker shell SUDO_USER isn't defined so we need to default back to 'root'
- Improved the sudo detection.
- Fixed the install so it will work for a root usage such as in a docker container.
- Added ask and confirm examples to the script

- PubSpecFile has been replaced with PubSpec.
- Reduced pubspec to a single class now we have removed virtual projects.

# 0.25.0
This is a major update which has removed support for virtual pubspecs and pubspec annotations.
The reality was that in production we used neither of these as ide's don't work with out an actual pubspec and in as the code built up we would
normally cluster files into a single directory so having a pubspec wasn't an issue.

Change dcli create to generate a pubspec.yaml and an analysis_options.yaml. Also now generates a more complex sample using a template.

- Ask: Added logic to hide default hidden values when logging.
- Ask: Fixed bugs in the Ask.any method. Exposed valueRange and removed all of the validator classes from the public api.
- AnsiColor: made AnsiColor class and static properties public so that you can actually use the background colours.
- Clean: Added logic to stop pub get occuring when running under sudo.
- PubspecFile: Added support for executables back in now the pubspec 0.1.5 has been released.
- Improved the process of detecting the dartsdk by resolving sym links.
- Fixed the paths so that dcli will run under sudo. The logic to find the dcli exe assumed it was on the path and that won't be the case during install.
- updated the links to the dcli manual

# 0.24.1
Updated readme to refer to the new gitbook manual.
touch : now returns the path that was passed in.
Documentation improvements. Added Ask.any and Ask.all. Exposed all of the built in validators as methods.

# 0.24.0
added method to get overriden dependencies.

# 0.23.0
**Breaking changes**:
- Added requirements for privileges when installing so we can set up paths for sudo usage of dcli. Also added option to disable the requirement primarily for unit testing.
- Changed the names of all validators to start with AskValidator. The aim is to make auto completion in ide's work better.

Non breaking changes
- Rewrote the find command so that it works even if a directory contains a file for which we don't have permissions.
- Performance improvements for the find command by reducing the amount of heap allocation going on. We now re-use arrays as much as possible. We can process 1.3M files in 3 seconds. The performance problems start when we push the files into the Progress stream.
- Updated doco to remove any references to setEnv
- Changed from Platform.isWindows to Settings().isWindows so that we can mock the platform when unit testing.
- createDir now returns the path that it created.
- Marked some tests as skip until we work out what tests are required now we have changed how we handle pubspec.yaml

# 0.22.0
removed env() and setEnv() and replaced them with operators env[] and env[]=

# 0.21.2
Fixed a bug in the Progress.stream mehthod. It was only outputing stdout and it needs
to also output stderr. It now does.

# 0.21.1
- renamed _pubCacheBinDir to _pubCacheBinPath for consistency.
- Changed the default stream method so that it now includes stderr by default as this is generally what people expect (e.g. stream what I would normally see).
- Fixed the verbose messages that mis-reported why stream output was being ignored.

# 0.21.0

**Breaking changes**:
- Refactored methods names related to paths. They now all start with a pathTo prefix. 
- The aim is to make it easier to find the methods and for ide auto-completion to be more useful.

All methods that refer to the PATH environment variable now use the capitalised word PATH in the method name.

# 0.20.2
Pubspec - Added support for fetching a list of executables.

# 0.20.0
Renamed dshell to dcli to better reflect its functionality and improve its discoverability on the pub.dev store.

Also took the opportunity to change the version no. to 0.x to reflect the fact that the api is still in flux.

<|MERGE_RESOLUTION|>--- conflicted
+++ resolved
@@ -1,5 +1,3 @@
-<<<<<<< HEAD
-=======
 # 1.12.4
 - FIXED: stopped indentifyShell looping endlessly on docker when no shell is in the process tree.
 
@@ -36,7 +34,6 @@
 - Fixed file_sync unit test to work on windows. the \r\n on windows caused a different file size to be returned.
 - added asList method to stack_list.
 
->>>>>>> e7dde589
 # 1.9.6
 - Fetch now throws a FetchException if a HTTP error occurs. Previously it would complete normally.  Even if an error occurs we try to download the body as many http errors also provide a body.
 - Fixed a bug in isLink as it was resolving the link and checking if the resolved path was a symlink rather than the passed path.
